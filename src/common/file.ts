--- conflicted
+++ resolved
@@ -4,32 +4,6 @@
  *--------------------------------------------------------------------------------------------*/
 
 import { DiffHunk } from './diffHunk';
-<<<<<<< HEAD
-=======
-import { exec } from './git';
-
-
-export async function getFileContent(rootDir: string, commitSha: string, sourceFilePath: string): Promise<string> {
-	const result = await exec([
-		'show',
-		`${commitSha}:` + sourceFilePath.replace(/\\/g, '/')
-	], {
-		cwd: rootDir
-	});
-
-	const out = result.stdout;
-	const error = result.stderr;
-
-	if (result.exitCode === 0) {
-		if (out.endsWith('\n')) {
-			return out.substr(0, out.length - 1);
-		}
-		return out;
-	} else {
-		throw error;
-	}
-}
->>>>>>> 78e82318
 
 export enum GitChangeType {
 	ADD,
